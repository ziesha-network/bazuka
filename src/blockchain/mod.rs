mod error;
pub use error::*;
mod mempool;
pub use mempool::*;
mod config;
pub use config::BlockchainConfig;
mod ops;

use crate::core::{
    hash::Hash, Address, Amount, Block, ContractAccount, ContractDeposit, ContractId,
    ContractUpdate, ContractWithdraw, Delegate, Hasher, Header, Money, MpnAddress, ProofOfStake,
    RegularSendEntry, Signature, Staker, Token, TokenId, TokenUpdate, Transaction,
    TransactionAndDelta, TransactionData, ValidatorProof, Vrf, ZkHasher as CoreZkHasher,
};
use crate::crypto::VerifiableRandomFunction;
use crate::db::{keys, KvStore, RamMirrorKvStore, WriteOp};

use crate::wallet::TxBuilder;
use crate::zk;

use rayon::prelude::*;

use serde::{Deserialize, Serialize};
use std::collections::HashMap;

#[derive(Debug, Clone, PartialEq, Serialize, Deserialize)]
pub enum TransactionValidity {
    Unknown,
    Invalid,
    Valid,
}

#[derive(Debug, Clone, Serialize, Deserialize)]
pub struct TransactionStats {
    pub first_seen: u32,
    pub validity: TransactionValidity,
    pub is_local: bool,
}

impl TransactionStats {
    pub fn new(is_local: bool, first_seen: u32) -> Self {
        Self {
            first_seen,
            validity: TransactionValidity::Unknown,
            is_local,
        }
    }
}

#[derive(Clone, Debug, Serialize, Deserialize)]
pub struct ZkBlockchainPatch {
    pub patches: HashMap<ContractId, zk::ZkStatePatch>,
}

#[derive(Clone, Debug, Serialize, Deserialize, PartialEq)]
pub struct ZkCompressedStateChange {
    prev_state: zk::ZkCompressedState,
    state: zk::ZkCompressedState,
    prev_height: u64,
}

#[derive(Clone)]
pub struct BlockAndPatch {
    pub block: Block,
    pub patch: ZkBlockchainPatch,
}

#[derive(Debug, Clone, PartialEq)]
pub enum TxSideEffect {
    StateChange {
        contract_id: ContractId,
        state_change: ZkCompressedStateChange,
    },
    Nothing,
}

pub trait Blockchain {
    fn database(&self) -> &Box<dyn KvStore>;
    fn epoch_slot(&self, timestamp: u32) -> (u32, u32);
    fn get_stake(&self, addr: Address) -> Result<Amount, BlockchainError>;
    fn get_stakers(&self) -> Result<Vec<(Address, Amount)>, BlockchainError>;
    fn get_delegatees(
        &self,
        delegator: Address,
        top: Option<usize>,
    ) -> Result<Vec<(Address, Amount)>, BlockchainError>;
    fn get_delegators(
        &self,
        delegatee: Address,
        top: Option<usize>,
    ) -> Result<Vec<(Address, Amount)>, BlockchainError>;
    fn is_validator(
        &self,
        timestamp: u32,
        addr: Address,
        proof: ValidatorProof,
    ) -> Result<bool, BlockchainError>;
    fn validator_status(
        &self,
        timestamp: u32,
        wallet: &TxBuilder,
    ) -> Result<ValidatorProof, BlockchainError>;
    fn min_validator_reward(&self, validator: Address) -> Result<Amount, BlockchainError>;

    fn currency_in_circulation(&self) -> Result<Amount, BlockchainError>;

    fn config(&self) -> &BlockchainConfig;

    fn db_checksum(&self) -> Result<String, BlockchainError>;

    fn get_token(&self, token_id: TokenId) -> Result<Option<Token>, BlockchainError>;

    fn get_balance(&self, addr: Address, token_id: TokenId) -> Result<Amount, BlockchainError>;
    fn get_contract_balance(
        &self,
        contract_id: ContractId,
        token_id: TokenId,
    ) -> Result<Amount, BlockchainError>;
    fn get_delegate(
        &self,
        delegator: Address,
        delegatee: Address,
    ) -> Result<Delegate, BlockchainError>;
    fn get_staker(&self, addr: Address) -> Result<Option<Staker>, BlockchainError>;
    fn get_nonce(&self, addr: Address) -> Result<u32, BlockchainError>;
    fn get_mpn_account(&self, addr: MpnAddress) -> Result<zk::MpnAccount, BlockchainError>;
    fn get_mpn_accounts(
        &self,
        page: usize,
        page_size: usize,
    ) -> Result<Vec<(u64, zk::MpnAccount)>, BlockchainError>;

    fn get_deposit_nonce(
        &self,
        addr: Address,
        contract_id: ContractId,
    ) -> Result<u32, BlockchainError>;

    fn get_contract_account(
        &self,
        contract_id: ContractId,
    ) -> Result<ContractAccount, BlockchainError>;
    fn read_state(
        &self,
        contract_id: ContractId,
        locator: zk::ZkDataLocator,
    ) -> Result<zk::ZkScalar, BlockchainError>;
    fn next_reward(&self) -> Result<Amount, BlockchainError>;
    fn will_extend(&self, from: u64, headers: &[Header]) -> Result<bool, BlockchainError>;
    fn extend(&mut self, from: u64, blocks: &[Block]) -> Result<(), BlockchainError>;
    fn rollback(&mut self) -> Result<(), BlockchainError>;
    fn draft_block(
        &self,
        timestamp: u32,
        mempool: &[TransactionAndDelta],
        wallet: &TxBuilder,
        check: bool,
    ) -> Result<Option<BlockAndPatch>, BlockchainError>;
    fn get_height(&self) -> Result<u64, BlockchainError>;
    fn get_tip(&self) -> Result<Header, BlockchainError>;
    fn get_headers(&self, since: u64, count: u64) -> Result<Vec<Header>, BlockchainError>;
    fn get_blocks(&self, since: u64, count: u64) -> Result<Vec<Block>, BlockchainError>;
    fn get_header(&self, index: u64) -> Result<Header, BlockchainError>;
    fn get_block(&self, index: u64) -> Result<Block, BlockchainError>;

    fn get_contract(&self, contract_id: ContractId) -> Result<zk::ZkContract, BlockchainError>;

    fn get_outdated_contracts(&self) -> Result<Vec<ContractId>, BlockchainError>;

    fn get_outdated_heights(&self) -> Result<HashMap<ContractId, u64>, BlockchainError>;
    fn generate_state_patch(
        &self,
        heights: HashMap<ContractId, u64>,
        to: <Hasher as Hash>::Output,
    ) -> Result<ZkBlockchainPatch, BlockchainError>;
    fn update_states(&mut self, patch: &ZkBlockchainPatch) -> Result<(), BlockchainError>;
    fn check_tx(&self, tx: &Transaction) -> Result<(), BlockchainError>;
}

pub struct KvStoreChain {
    config: BlockchainConfig,
    database: Box<dyn KvStore>,
}

impl KvStoreChain {
    pub fn db(&self) -> &Box<dyn KvStore> {
        &self.database
    }
    pub fn new(database: Box<dyn KvStore>, config: BlockchainConfig) -> Result<KvStoreChain, BlockchainError> {
        let mut chain = KvStoreChain {
            database,
            config: config.clone(),
        };
        if chain.get_height()? == 0 {
            chain.apply_block(&config.genesis.block)?;
            chain.update_states(&config.genesis.patch)?;
        } else if config.genesis.block != chain.get_block(0)? {
            return Err(BlockchainError::DifferentGenesis);
        }

        Ok(chain)
    }

    pub fn fork_on_ram(&self) -> KvStoreChain {
        KvStoreChain {
            database: self.database.mirror(),
            config: self.config.clone(),
        }
    }

    fn isolated<F, R>(&self, f: F) -> Result<(Vec<WriteOp>, R), BlockchainError>
    where
        F: FnOnce(&mut KvStoreChain) -> Result<R, BlockchainError>,
    {
        let mut mirror = self.fork_on_ram();
        let result = f(&mut mirror)?;
        Ok((mirror.database.to_ops(), result))
    }

    fn get_compressed_state_at(
        &self,
        contract_id: ContractId,
        index: u64,
    ) -> Result<zk::ZkCompressedState, BlockchainError> {
        let state_model = self.get_contract(contract_id)?.state_model;
        if index >= self.get_contract_account(contract_id)?.height {
            return Err(BlockchainError::CompressedStateNotFound);
        }
        if index == 0 {
            return Ok(zk::ZkCompressedState::empty::<CoreZkHasher>(state_model));
        }
        Ok(
            match self
                .database
                .get(keys::compressed_state_at(&contract_id, index))?
            {
                Some(b) => b.try_into()?,
                None => {
                    return Err(BlockchainError::Inconsistency);
                }
            },
        )
    }

    fn apply_deposit(&mut self, deposit: &ContractDeposit) -> Result<(), BlockchainError> {
        ops::apply_deposit(self, deposit)
    }

    fn apply_withdraw(&mut self, withdraw: &ContractWithdraw) -> Result<(), BlockchainError> {
        ops::apply_withdraw(self, withdraw)
    }

    fn apply_tx(
        &mut self,
        tx: &Transaction,
        allow_treasury: bool,
    ) -> Result<TxSideEffect, BlockchainError> {
        ops::apply_tx(self, tx, allow_treasury)
    }

    fn get_changed_states(
        &self,
    ) -> Result<HashMap<ContractId, ZkCompressedStateChange>, BlockchainError> {
        Ok(self
            .database
            .get(keys::contract_updates())?
            .map(|b| b.try_into())
            .ok_or(BlockchainError::Inconsistency)??)
    }

    fn pay_validator_and_delegators(
        &mut self,
        validator: Address,
        fee_sum: Amount,
    ) -> Result<Amount, BlockchainError> {
        ops::pay_validator_and_delegators(self, validator, fee_sum)
    }

    fn select_transactions(
        &self,
        validator: Address,
        txs: &[TransactionAndDelta],
        check: bool,
    ) -> Result<Vec<TransactionAndDelta>, BlockchainError> {
        ops::select_transactions(self, validator, txs, check)
    }

    fn apply_block(&mut self, block: &Block) -> Result<(), BlockchainError> {
        ops::apply_block(self, block)
    }
}

impl Blockchain for KvStoreChain {
    fn db_checksum(&self) -> Result<String, BlockchainError> {
        Ok(hex::encode(
            self.database.pairs("".into())?.checksum::<Hasher>()?,
        ))
    }
    fn get_header(&self, index: u64) -> Result<Header, BlockchainError> {
        if index >= self.get_height()? {
            return Err(BlockchainError::BlockNotFound);
        }
        Ok(match self.database.get(keys::header(index))? {
            Some(b) => b.try_into()?,
            None => {
                return Err(BlockchainError::Inconsistency);
            }
        })
    }

    fn get_block(&self, index: u64) -> Result<Block, BlockchainError> {
        if index >= self.get_height()? {
            return Err(BlockchainError::BlockNotFound);
        }
        Ok(match self.database.get(keys::block(index))? {
            Some(b) => b.try_into()?,
            None => {
                return Err(BlockchainError::Inconsistency);
            }
        })
    }

    fn rollback(&mut self) -> Result<(), BlockchainError> {
        ops::rollback(self)
    }

    fn get_outdated_heights(&self) -> Result<HashMap<ContractId, u64>, BlockchainError> {
        let outdated = self.get_outdated_contracts()?;
        let mut ret = HashMap::new();
        for cid in outdated {
            let state_height =
                zk::KvStoreStateManager::<CoreZkHasher>::height_of(&self.database, cid)?;
            ret.insert(cid, state_height);
        }
        Ok(ret)
    }
    fn get_outdated_contracts(&self) -> Result<Vec<ContractId>, BlockchainError> {
        Ok(match self.database.get(keys::outdated())? {
            Some(b) => {
                let val: Vec<ContractId> = b.try_into()?;
                if val.is_empty() {
                    return Err(BlockchainError::Inconsistency);
                }
                val
            }
            None => Vec::new(),
        })
    }
    fn get_tip(&self) -> Result<Header, BlockchainError> {
        let height = self.get_height()?;
        if height == 0 {
            Err(BlockchainError::BlockchainEmpty)
        } else {
            self.get_header(height - 1)
        }
    }
    fn get_contract(&self, contract_id: ContractId) -> Result<zk::ZkContract, BlockchainError> {
        Ok(self
            .database
            .get(keys::contract(&contract_id))?
            .map(|b| b.try_into())
            .ok_or(BlockchainError::ContractNotFound)??)
    }
    fn get_contract_account(
        &self,
        contract_id: ContractId,
    ) -> Result<ContractAccount, BlockchainError> {
        Ok(self
            .database
            .get(keys::contract_account(&contract_id))?
            .map(|b| b.try_into())
            .ok_or(BlockchainError::ContractNotFound)??)
    }

    fn get_contract_balance(
        &self,
        contract_id: ContractId,
        token_id: TokenId,
    ) -> Result<Amount, BlockchainError> {
        Ok(
            match self
                .database
                .get(keys::contract_balance(&contract_id, token_id))?
            {
                Some(b) => b.try_into()?,
                None => 0.into(),
            },
        )
    }

    fn get_token(&self, token_id: TokenId) -> Result<Option<Token>, BlockchainError> {
        Ok(match self.database.get(keys::token(&token_id))? {
            Some(b) => Some(b.try_into()?),
            None => None,
        })
    }

    fn get_balance(&self, addr: Address, token_id: TokenId) -> Result<Amount, BlockchainError> {
        Ok(
            match self.database.get(keys::account_balance(&addr, token_id))? {
                Some(b) => b.try_into()?,
                None => 0.into(),
            },
        )
    }

    fn get_nonce(&self, addr: Address) -> Result<u32, BlockchainError> {
        Ok(match self.database.get(keys::nonce(&addr))? {
            Some(b) => b.try_into()?,
            None => 0,
        })
    }

    fn get_deposit_nonce(
        &self,
        addr: Address,
        contract_id: ContractId,
    ) -> Result<u32, BlockchainError> {
        Ok(
            match self
                .database
                .get(keys::deposit_nonce(&addr, &contract_id))?
            {
                Some(b) => b.try_into()?,
                None => 0,
            },
        )
    }

    fn get_staker(&self, addr: Address) -> Result<Option<Staker>, BlockchainError> {
        Ok(match self.database.get(keys::staker(&addr))? {
            Some(b) => Some(b.try_into()?),
            None => None,
        })
    }

    fn get_delegate(
        &self,
        delegator: Address,
        delegatee: Address,
    ) -> Result<Delegate, BlockchainError> {
        Ok(
            match self.database.get(keys::delegate(&delegator, &delegatee))? {
                Some(b) => b.try_into()?,
                None => Delegate { amount: Amount(0) },
            },
        )
    }

<<<<<<< HEAD
    fn get_mpn_account(&self, index: u64) -> Result<zk::MpnAccount, BlockchainError> {
        Ok(zk::KvStoreStateManager::<CoreZkHasher>::get_mpn_account(
            self.database,
=======
    fn get_mpn_account(&self, addr: MpnAddress) -> Result<zk::MpnAccount, BlockchainError> {
        let index = addr.account_index(self.config().mpn_config.log4_tree_size);
        let acc = zk::KvStoreStateManager::<CoreZkHasher>::get_mpn_account(
            &self.database,
>>>>>>> 1192679e
            self.config.mpn_config.mpn_contract_id,
            index,
        )?;
        if acc.address.is_on_curve() && acc.address != addr.pub_key.0.decompress() {
            return Err(BlockchainError::MpnAddressCannotBeUsed);
        }
        Ok(acc)
    }

    fn get_mpn_accounts(
        &self,
        page: usize,
        page_size: usize,
    ) -> Result<Vec<(u64, zk::MpnAccount)>, BlockchainError> {
        Ok(zk::KvStoreStateManager::<CoreZkHasher>::get_mpn_accounts(
            self.database,
            self.config.mpn_config.mpn_contract_id,
            page,
            page_size,
        )?)
    }

    fn will_extend(&self, from: u64, headers: &[Header]) -> Result<bool, BlockchainError> {
        if from + headers.len() as u64 <= self.get_height()? {
            return Ok(false);
        }

        if from == 0 {
            return Err(BlockchainError::ExtendFromGenesis);
        } else if from > self.get_height()? {
            return Err(BlockchainError::ExtendFromFuture);
        }

        let mut last_header = self.get_header(from - 1)?;

        for h in headers.iter() {
            if h.proof_of_stake.timestamp < last_header.proof_of_stake.timestamp {
                return Err(BlockchainError::InvalidTimestamp);
            }

            if h.number != last_header.number + 1 {
                return Err(BlockchainError::InvalidBlockNumber);
            }

            if h.parent_hash != last_header.hash() {
                return Err(BlockchainError::InvalidParentHash);
            }

            last_header = h.clone();
        }

        Ok(true)
    }
    fn extend(&mut self, from: u64, blocks: &[Block]) -> Result<(), BlockchainError> {
        let (ops, _) = self.isolated(|chain| {
            let curr_height = chain.get_height()?;

            if from == 0 {
                return Err(BlockchainError::ExtendFromGenesis);
            } else if from > curr_height {
                return Err(BlockchainError::ExtendFromFuture);
            }

            while chain.get_height()? > from {
                chain.rollback()?;
            }

            for block in blocks.iter() {
                chain.apply_block(block)?;
            }

            Ok(())
        })?;

        self.database.update(&ops)?;
        Ok(())
    }
    fn get_height(&self) -> Result<u64, BlockchainError> {
        Ok(match self.database.get(keys::height())? {
            Some(b) => b.try_into()?,
            None => 0,
        })
    }
    fn get_headers(&self, since: u64, count: u64) -> Result<Vec<Header>, BlockchainError> {
        let mut blks: Vec<Header> = Vec::new();
        let until = std::cmp::min(self.get_height()?, since + count);
        for i in since..until {
            blks.push(self.get_header(i)?);
        }
        Ok(blks)
    }
    fn get_blocks(&self, since: u64, count: u64) -> Result<Vec<Block>, BlockchainError> {
        let mut blks: Vec<Block> = Vec::new();
        let until = std::cmp::min(self.get_height()?, since + count);
        for i in since..until {
            blks.push(self.get_block(i)?);
        }
        Ok(blks)
    }
    fn next_reward(&self) -> Result<Amount, BlockchainError> {
        let supply = self.get_balance(Default::default(), TokenId::Ziesha)?;
        Ok(supply / self.config.reward_ratio)
    }
    fn draft_block(
        &self,
        timestamp: u32,
        mempool: &[TransactionAndDelta],
        wallet: &TxBuilder,
        check: bool,
    ) -> Result<Option<BlockAndPatch>, BlockchainError> {
        ops::draft_block(self, timestamp, mempool, wallet, check)
    }

    fn update_states(&mut self, patch: &ZkBlockchainPatch) -> Result<(), BlockchainError> {
        ops::update_states(self, patch)
    }

    fn read_state(
        &self,
        contract_id: ContractId,
        locator: zk::ZkDataLocator,
    ) -> Result<zk::ZkScalar, BlockchainError> {
        Ok(zk::KvStoreStateManager::<CoreZkHasher>::get_data(
            self.database,
            contract_id,
            &locator,
        )?)
    }

    fn generate_state_patch(
        &self,
        heights: HashMap<ContractId, u64>,
        to: <Hasher as Hash>::Output,
    ) -> Result<ZkBlockchainPatch, BlockchainError> {
        ops::generate_state_patch(self, heights, to)
    }

    fn config(&self) -> &BlockchainConfig {
        &self.config
    }

    fn currency_in_circulation(&self) -> Result<Amount, BlockchainError> {
        let mut amount_sum = Amount(0);
        for (k, v) in self.database.pairs("ACB-".into())?.into_iter() {
            if k.0.ends_with("Ziesha") {
                let bal: Amount = v.try_into().unwrap();
                amount_sum += bal;
            }
        }
        for (k, v) in self.database.pairs("CAB-".into())?.into_iter() {
            if k.0.ends_with("Ziesha") {
                let bal: Amount = v.try_into().unwrap();
                amount_sum += bal;
            }
        }
        for (_, v) in self.database.pairs("DEL-".into())?.into_iter() {
            let bal: Delegate = v.try_into().unwrap();
            amount_sum += bal.amount;
        }
        Ok(amount_sum)
    }

    fn is_validator(
        &self,
        timestamp: u32,
        addr: Address,
        proof: ValidatorProof,
    ) -> Result<bool, BlockchainError> {
        let (epoch, slot) = self.epoch_slot(timestamp);
        let stakers = self.get_stakers()?;
        let sum_stakes = stakers.iter().map(|(_, a)| u64::from(*a)).sum::<u64>();
        let stakers: HashMap<Address, f32> = stakers
            .into_iter()
            .map(|(k, v)| (k, (u64::from(v) as f64 / sum_stakes as f64) as f32))
            .collect();

        if let Some(chance) = stakers.get(&addr) {
            if let Some(staker_info) = self.get_staker(addr.clone())? {
                if let ValidatorProof::Proof {
                    vrf_output,
                    vrf_proof,
                } = proof
                {
                    if Into::<f32>::into(vrf_output.clone()) <= *chance {
                        return Ok(Vrf::verify(
                            &staker_info.vrf_pub_key,
                            format!("{}-{}", epoch, slot).as_bytes(),
                            &vrf_output,
                            &vrf_proof,
                        ));
                    }
                }
            }
        }
        Ok(false)
    }
    fn validator_status(
        &self,
        timestamp: u32,
        wallet: &TxBuilder,
    ) -> Result<ValidatorProof, BlockchainError> {
        let (epoch, slot) = self.epoch_slot(timestamp);
        let stakers = self.get_stakers()?;
        let sum_stakes = stakers.iter().map(|(_, a)| u64::from(*a)).sum::<u64>();
        let stakers: HashMap<Address, f32> = stakers
            .into_iter()
            .map(|(k, v)| (k, (u64::from(v) as f64 / sum_stakes as f64) as f32))
            .collect();
        if let Some(chance) = stakers.get(&wallet.get_address()) {
            let (vrf_output, vrf_proof) = wallet.generate_random(epoch, slot);
            if Into::<f32>::into(vrf_output.clone()) <= *chance {
                Ok(ValidatorProof::Proof {
                    vrf_output,
                    vrf_proof,
                })
            } else {
                Ok(ValidatorProof::Unproven)
            }
        } else {
            Ok(ValidatorProof::Unproven)
        }
    }

    fn get_stake(&self, addr: Address) -> Result<Amount, BlockchainError> {
        Ok(match self.database.get(keys::stake(&addr))? {
            Some(b) => b.try_into()?,
            None => 0.into(),
        })
    }

    fn get_stakers(&self) -> Result<Vec<(Address, Amount)>, BlockchainError> {
        let mut stakers = Vec::new();
        for (k, _) in self
            .database
            .pairs(keys::StakerRankDbKey::prefix().into())?
            .into_iter()
        {
            let staker_rank = keys::StakerRankDbKey::try_from(k)?;
            if self.get_staker(staker_rank.address.clone())?.is_some() {
                stakers.push((staker_rank.address, staker_rank.amount));
            }
        }
        Ok(stakers)
    }

    fn get_delegators(
        &self,
        delegatee: Address,
        top: Option<usize>,
    ) -> Result<Vec<(Address, Amount)>, BlockchainError> {
        let mut delegators = Vec::new();
        for (k, _) in self
            .database
            .pairs(keys::DelegatorRankDbKey::prefix(&delegatee).into())?
            .into_iter()
        {
            let delegator_rank = keys::DelegatorRankDbKey::try_from(k)?;
            delegators.push((delegator_rank.delegator, delegator_rank.amount));
            if let Some(top) = top {
                if delegators.len() >= top {
                    break;
                }
            }
        }
        Ok(delegators)
    }

    fn get_delegatees(
        &self,
        delegator: Address,
        top: Option<usize>,
    ) -> Result<Vec<(Address, Amount)>, BlockchainError> {
        let mut delegatees = Vec::new();
        for (k, _) in self
            .database
            .pairs(keys::DelegateeRankDbKey::prefix(&delegator).into())?
            .into_iter()
        {
            let delegatee_rank = keys::DelegateeRankDbKey::try_from(k)?;
            delegatees.push((delegatee_rank.delegatee, delegatee_rank.amount));
            if let Some(top) = top {
                if delegatees.len() >= top {
                    break;
                }
            }
        }
        Ok(delegatees)
    }

    fn epoch_slot(&self, timestamp: u32) -> (u32, u32) {
        // TODO: Error instead of saturating_sub!
        let slot_number =
            timestamp.saturating_sub(self.config.chain_start_timestamp) / self.config.slot_duration;
        let epoch_number = slot_number / self.config.slot_per_epoch;
        (epoch_number, slot_number % self.config.slot_per_epoch)
    }

    fn database(&self) -> &Box<dyn KvStore> {
        &self.database
    }
    fn min_validator_reward(&self, validator: Address) -> Result<Amount, BlockchainError> {
        let (_, result) =
            self.isolated(|chain| Ok(chain.pay_validator_and_delegators(validator, Amount(0))?))?;
        Ok(result)
    }
    fn check_tx(&self, tx: &Transaction) -> Result<(), BlockchainError> {
        let mut chain = self.fork_on_ram();
        chain.apply_tx(&tx, false)?;

        Ok(())
    }
}

#[cfg(test)]
mod test;<|MERGE_RESOLUTION|>--- conflicted
+++ resolved
@@ -447,16 +447,10 @@
         )
     }
 
-<<<<<<< HEAD
-    fn get_mpn_account(&self, index: u64) -> Result<zk::MpnAccount, BlockchainError> {
-        Ok(zk::KvStoreStateManager::<CoreZkHasher>::get_mpn_account(
-            self.database,
-=======
     fn get_mpn_account(&self, addr: MpnAddress) -> Result<zk::MpnAccount, BlockchainError> {
         let index = addr.account_index(self.config().mpn_config.log4_tree_size);
         let acc = zk::KvStoreStateManager::<CoreZkHasher>::get_mpn_account(
             &self.database,
->>>>>>> 1192679e
             self.config.mpn_config.mpn_contract_id,
             index,
         )?;
