--- conflicted
+++ resolved
@@ -14,11 +14,7 @@
         .mpn_contract_id;
     let rdb = ReadOnlyLevelDbKvStore::read_only(&conf.db, 64).unwrap();
     let db = rdb.snapshot();
-<<<<<<< HEAD
-    let chain = KvStoreChain::new(Box::new(db), crate::config::blockchain::get_blockchain_config()).unwrap();
-=======
-    let chain = KvStoreChain::new(db, bazuka::config::blockchain::get_blockchain_config()).unwrap();
->>>>>>> 1192679e
+    let chain = KvStoreChain::new(Box::new(db), bazuka::config::blockchain::get_blockchain_config()).unwrap();
     let mut fork = chain.fork_on_ram();
     while fork.get_height().unwrap() != 0 {
         fork.rollback().unwrap();
