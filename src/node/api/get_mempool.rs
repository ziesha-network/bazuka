--- conflicted
+++ resolved
@@ -2,20 +2,12 @@
 use super::{NodeContext, NodeError};
 use crate::blockchain::Blockchain;
 use crate::core::{GeneralTransaction, TransactionData};
-use crate::db::KvStore;
 use std::sync::Arc;
 use tokio::sync::RwLock;
 
-<<<<<<< HEAD
 pub async fn get_mempool<B: Blockchain>(
     context: Arc<RwLock<NodeContext<B>>>,
-    _req: GetMempoolRequest,
-    mpn_address: Option<MpnAddress>,
-=======
-pub async fn get_mempool<K: KvStore, B: Blockchain<K>>(
-    context: Arc<RwLock<NodeContext<K, B>>>,
     req: GetMempoolRequest,
->>>>>>> 1192679e
 ) -> Result<GetMempoolResponse, NodeError> {
     let context = context.read().await;
     let mpn_contract_id = context.blockchain.config().mpn_config.mpn_contract_id;
